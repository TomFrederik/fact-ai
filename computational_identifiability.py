import torch
import torch.nn as nn
import pytorch_lightning as pl
from pytorch_lightning.loggers import TensorBoardLogger
from pytorch_lightning.callbacks import ModelCheckpoint, EarlyStopping
from torch.utils.data import DataLoader
from datasets import TabularDataset, CustomSubset

import numpy as np

import argparse
from time import time
import json


OPT_BY_NAME = {'Adagrad': torch.optim.Adagrad, 'Adam': torch.optim.Adam}


class Linear(pl.LightningModule):

    def __init__(self, num_features, lr, index2value, target_grp, optimizer):
        super().__init__()

        #self.save_hyperparameters()

        self.lr = lr
        self.index2value = index2value
        self.target_grp = target_grp
        self.optimizer = optimizer
        #print(index2value)
        # {0: ('Other', 'Other'), 1: ('Other', 'Female'), 2: ('Black', 'Other'), 3: ('Black', 'Female')}

        # define the mapping from s -> binary target vector
        self.idx_mapping = self._define_idx_mapping(target_grp)
        

        self.net = nn.Linear(num_features, 1)
            
        # init loss
        self.loss_fct = nn.BCEWithLogitsLoss()



    def forward(self, x, y):

        input = torch.cat([x, y.unsqueeze(1)], dim=1).float()

        out = self.net(input).squeeze(dim=-1)

        return out
    
    def training_step(self, batch, batch_idx):

        x, y, s = batch

        pred = self.forward(x, y)

        targets = self.idx_mapping(s).float()

        loss = self.loss_fct(pred, targets) # CHECK THIS

        accuracy = torch.sum(torch.round(torch.sigmoid(pred)) == targets) / targets.shape[0]

        self.log('training/loss', loss)
        self.log('training/accuracy', accuracy)

        return loss
    
    def validation_step(self, batch, batch_idx):

        x, y, s = batch

        pred = self.forward(x, y)

        targets = self.idx_mapping(s).float()

        loss = self.loss_fct(pred, targets) # CHECK THIS

        accuracy = torch.sum(torch.round(torch.sigmoid(pred)) == targets) / targets.shape[0]

        self.log('validation/loss', loss)
        self.log('validation/accuracy', accuracy)


        return loss

    def test_step(self, batch, batch_idx):

        x, y, s = batch

        pred = self.forward(x, y)

        targets = self.idx_mapping(s).float()

        loss = self.loss_fct(pred, targets) # CHECK THIS

        accuracy = torch.sum(torch.round(torch.sigmoid(pred)) == targets) / targets.shape[0]

        self.log('test/loss', loss)
        self.log('test/accuracy', accuracy)

        return loss
    
    def configure_optimizers(self):

        optimizer = self.optimizer(self.net.parameters(), lr=self.lr)

        return optimizer

    def _define_idx_mapping(self, target_grp):
        if self.target_grp == 'race':
            def idx_mapping(x):
                x[x == 1] = 0
                x[x > 1] = 1
                return x
        elif self.target_grp == 'sex':
            def idx_mapping(x):
                x[x == 2] = 0
                x[x > 0] = 1
                return x
        else:
            raise ValueError(f'Unexpected value for target_grp: {self.target_group}')
    
        return idx_mapping


def main(args):

    #TODO: do a gridsearch?

    # set run version
    args.version = str(int(time()))
    
    # seed RNG
    pl.seed_everything(args.seed)
    np.random.seed(args.seed)

    ## create train, val, test dataset
    # TODO: do this for images as well?
<<<<<<< HEAD
    dataset = CustomDataset(args.dataset, disable_warnings=args.disable_warnings, suffix=args.suffix)
    test_dataset = CustomDataset(args.dataset, test=True, disable_warnings=args.disable_warnings, suffix=args.suffix)
=======
    dataset = TabularDataset(args.dataset, disable_warnings=args.disable_warnings)
    test_dataset = TabularDataset(args.dataset, test=True, disable_warnings=args.disable_warnings)
>>>>>>> cb689ad6
    
    # train val split
    all_idcs = np.random.permutation(np.arange(0, len(dataset), 1))
    train_idcs = all_idcs[:int(0.9 * len(all_idcs))]
    val_idcs = all_idcs[int(0.9 * len(all_idcs)):]
    train_dataset = CustomSubset(dataset, train_idcs)
    val_dataset = CustomSubset(dataset, val_idcs)
    
    # set up dataloaders
    train_loader = DataLoader(train_dataset, shuffle=True, num_workers=args.num_workers, batch_size=args.batch_size)
    val_loader = DataLoader(val_dataset, num_workers=args.num_workers, batch_size=args.batch_size)
    test_loader = DataLoader(test_dataset, num_workers=args.num_workers, batch_size=args.batch_size)

    # set up model
    model = Linear(num_features=dataset.dimensionality + 1, # + 1 for labels
                   lr=args.learning_rate,
                   index2value=dataset.protected_index2value,
                   target_grp=args.target_grp,
                   optimizer=OPT_BY_NAME[args.optimizer]) 

    if args.tf_mode:
        def init_weights(layer):
            if type(layer) == torch.nn.Linear:
                torch.nn.init.xavier_uniform_(layer.weight)
                torch.nn.init.zeros_(layer.bias)
        model.apply(init_weights)
    
    # set up logger
    logdir=f'training_logs/{args.dataset}/identifiability/{args.target_grp}_version_{args.version}'
    logger = TensorBoardLogger(
        save_dir='./',
        name=logdir,
        version=''
    )

    # set up callbacks
    early_stopping = EarlyStopping(
        monitor='validation/accuracy',
        min_delta=0.0,
        patience=10,
        verbose=True,
        mode='max'
    )

    checkpoint = ModelCheckpoint(save_weights_only=True,
                                dirpath=logger.log_dir, 
                                mode='max', 
                                verbose=False,
                                monitor='validation/accuracy')

    callbacks = [early_stopping, checkpoint]

    # set up trainer
    trainer = pl.Trainer(logger=logger,
                        max_steps=args.train_steps,
                        callbacks=callbacks
                        )
    
    # train model
    fit_time = time()
    trainer.fit(model, train_loader, val_dataloaders=val_loader)
    print(f'time to fit was {time()-fit_time}')

    # eval best model on test set
    trainer.test(test_dataloaders=test_loader, ckpt_path='best')




if __name__ == '__main__':

    parser = argparse.ArgumentParser()

    parser.add_argument('--dataset', choices=['Adult', 'LSAC', 'COMPAS'], required=True)
    parser.add_argument('--optimizer', choices=['Adagrad', 'Adam'], default='Adagrad')
    parser.add_argument('--target_grp', choices=['race', 'sex'], required=True, help='Whether to predict race or sex of a person')
    parser.add_argument('--suffix', default='', help='Dataset suffix to specify other datasets than the defaults')
    parser.add_argument('--seed', default=0, type=int, help='seed for reproducibility')
    parser.add_argument('--learning_rate', default=1e-3, type=float)
    parser.add_argument('--batch_size', default=256, type=int)
    parser.add_argument('--train_steps', default=5000, type=int)
    parser.add_argument('--num_workers', default=0, type=int)
    parser.add_argument('--disable_warnings', action='store_true', help='Whether to disable warnings about mean and std in the dataset')
    parser.add_argument('--tf_mode', action='store_true', default=False, help='Use tensorflow rather than PyTorch defaults where possible. Only supports AdaGrad optimizer.')
    
    args = parser.parse_args()

    main(args)<|MERGE_RESOLUTION|>--- conflicted
+++ resolved
@@ -137,13 +137,8 @@
 
     ## create train, val, test dataset
     # TODO: do this for images as well?
-<<<<<<< HEAD
     dataset = CustomDataset(args.dataset, disable_warnings=args.disable_warnings, suffix=args.suffix)
     test_dataset = CustomDataset(args.dataset, test=True, disable_warnings=args.disable_warnings, suffix=args.suffix)
-=======
-    dataset = TabularDataset(args.dataset, disable_warnings=args.disable_warnings)
-    test_dataset = TabularDataset(args.dataset, test=True, disable_warnings=args.disable_warnings)
->>>>>>> cb689ad6
     
     # train val split
     all_idcs = np.random.permutation(np.arange(0, len(dataset), 1))
