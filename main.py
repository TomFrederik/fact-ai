import torch
import pytorch_lightning as pl
from pytorch_lightning.callbacks import ModelCheckpoint, EarlyStopping
from pytorch_lightning.metrics.functional.classification import auroc
from pytorch_lightning.loggers import TensorBoardLogger
from torch.utils.data import DataLoader

from datasets import CustomDataset, CustomSubset
from arl import ARL
from dro import DRO
from ipw import IPW
from baseline_model import BaselineModel
from metrics import Logger, get_all_auc_scores

import argparse
import os

import numpy as np
from time import time
import itertools
import json
import warnings

from ray import tune

from sklearn.model_selection import KFold

print(f'Cuda available? {torch.cuda.is_available()}')


# dict to access optimizers by name, if we need to use different opts.
OPT_BY_NAME = {'Adagrad': torch.optim.Adagrad}

# obscure bug fix to get ray + slurm + ptl to cooperate
os.environ["SLURM_JOB_NAME"] = "bash"


def main(args):
    
    # set run version
    args.version = str(int(time()))
    
    # seed
    pl.seed_everything(args.seed)

    # create datasets
    dataset = CustomDataset(args.dataset, sensitive_label=args.sensitive_label, disable_warnings=args.disable_warnings)
    test_dataset = CustomDataset(args.dataset, sensitive_label=args.sensitive_label, test=True, disable_warnings=args.disable_warnings)
    
    # init config dictionary
    config = {}
    
    if args.grid_search:
        # specify search space 
        # TODO: pull this outside this function for more flexible search space?
        lr_list = [0.001, 0.01, 0.1, 1, 2, 5]
        batch_size_list = [32, 64, 128, 256, 512]
        eta_list = [0] # dummy entry for non-DRO experiments
        
        if args.model == 'DRO':
            eta_list = [0.3, 0.5, 0.7, 0.9]    
    
        # configurations for hparam tuning
        config = {
            'lr': tune.grid_search(lr_list),
            'batch_size': tune.grid_search(batch_size_list),
            'eta': tune.grid_search(eta_list)
            }
      
        # perform n-fold crossvalidation
        kf = KFold(n_splits=args.num_folds)          
        fold_indices = list(kf.split(dataset))
        
        # set path for logging
        path = f'./grid_search/{args.model}_{args.dataset}_version_{args.version}'
        
        analysis = tune.run(
            tune.with_parameters(
                run_folds,
                args=args,
                dataset=dataset,
                fold_indices=fold_indices,
                version=args.version),
            resources_per_trial={
                'cpu': args.num_cpus,
                'gpu': args.num_gpus if torch.cuda.is_available() else 0,
            },
            config=config,
            metric='auc',
            mode='max',
            local_dir=os.getcwd(),
            name=path 
            ) 
        
        print('Best hyperparameters found were: ', analysis.best_config)
        
        # save grid search results 
        df = analysis.results_df
        df.to_csv(os.path.join(path, 'results.csv'), index=False)
        
        # set hparams for final run
        config['lr'] = analysis.best_config['lr']
        config['batch_size'] = analysis.best_config['batch_size']
        
    else:
        # set hparams for single run
        config['lr'] = args.prim_lr
        config['batch_size'] = args.batch_size
        config['eta'] = args.eta
        
        if args.seed_run:
            path = f'./{args.log_dir}/{args.dataset}/{args.model}/version_{args.seed_run_version}/seed_{args.seed}'
        else:
            path = f'./{args.log_dir}/{args.dataset}/{args.model}/version_{args.version}'
        
    # single training run
    model = train(config, args, train_dataset=dataset, test_dataset=test_dataset)
    
    # compute final test scores
<<<<<<< HEAD
    auc_scores = get_all_auc_scores(model, test_dataset, dataset.minority)
=======
    auc_scores = get_all_auc_scores(model, test_dataset, args.eval_batch_size)
>>>>>>> 9ca4f9b2
        
    # print results
    print(f'Results = {auc_scores}')
    
    # save results
    with open(os.path.join(path, 'auc_scores.json'),'w') as f:
        json.dump(auc_scores, f)
    


def get_model(config, args, dataset):
    """
    Selects, initializes and returns a model instance that is to be trained
    :param args: object from the argument parser
    :param dataset: the dataset that the model will be trained on
    :return: an instantiated model for future training/evaluation
    """
    if args.model == 'ARL':
        model = ARL(config=config, # for hparam tuning
                    num_features=dataset.dimensionality,
                    pretrain_steps=args.pretrain_steps,
                    prim_hidden=args.prim_hidden, 
                    adv_hidden=args.adv_hidden, 
                    #prim_lr=args.prim_lr, # deprecated
                    #adv_lr=args.adv_lr, # deprecated
                    optimizer=OPT_BY_NAME[args.opt],
                    opt_kwargs={"initial_accumulator_value": 0.1} if args.tf_mode else {})

    elif args.model == 'DRO':
        model = DRO(config=config, # for hparam tuning
                    num_features=dataset.dimensionality,
                    hidden_units=args.prim_hidden,
                    #lr=args.prim_lr, # deprecated
                    #eta=args.eta, # deprecated
                    k=args.k,
                    optimizer=OPT_BY_NAME[args.opt],
                    opt_kwargs={"initial_accumulator_value": 0.1} if args.tf_mode else {})
        args.pretrain_steps = 0  # NO PRETRAINING

    elif args.model == 'IPW':
        model = IPW(config=config, # for hparam tuning
                    num_features=dataset.dimensionality,
                    hidden_units=args.prim_hidden,
                    #lr=args.prim_lr, # deprecated
                    optimizer=OPT_BY_NAME[args.opt],
                    group_probs=dataset.group_probs,
                    sensitive_label=args.sensitive_label,
                    opt_kwargs={"initial_accumulator_value": 0.1} if args.tf_mode else {})
        args.pretrain_steps = 0  # NO PRETRAINING

    elif args.model == 'baseline':
        model = BaselineModel(config=config, # for hparam tuning
                              num_features=dataset.dimensionality,
                              hidden_units=args.prim_hidden,
                              #lr=args.prim_lr, # deprecated
                              optimizer=OPT_BY_NAME[args.opt],
                              opt_kwargs={"initial_accumulator_value": 0.1} if args.tf_mode else {})
        args.pretrain_steps = 0  # NO PRETRAINING

    # if Tensorflow mode is active, we use the TF default initialization,
    # which means Xavier/Glorot uniform (with gain 1) for the weights
    # and 0 bias
    if args.tf_mode:
        def init_weights(layer):
            if type(layer) == torch.nn.Linear:
                torch.nn.init.xavier_uniform_(layer.weight)
                torch.nn.init.zeros_(layer.bias)
        model.apply(init_weights)

    return model



def run_folds(config, args, dataset, fold_indices, version=None):
    """
    Function to run kfold cross validation for a given set of parameters
    :param args: object from the argument parser
    :dataset: dataset object containing all training examples
    :fold_indices: list containing tuples of train and val indices
    :version: used to group runs from a single grid search into the same directory
    :return: Results from testing the model
    """
    '''
    # Create datasets
    dummy_train_dataset = Dataset(args.dataset)

    # perform n-fold crossvalidation
    kf = KFold(n_splits=args.num_folds)
    '''

    print(f'Starting run with seed {args.seed} - lr {config["lr"]} - bs {config["batch_size"]}')
    
    fold_nbr = 0
    aucs = []
    for train_idcs, val_idcs in fold_indices:
        fold_nbr += 1

        # create datasets for fold
        train_dataset = CustomSubset(dataset, train_idcs)
        val_dataset = CustomSubset(dataset, val_idcs)

        # train model
        model = train(config, args, train_dataset=train_dataset, val_dataset=val_dataset, version=args.version, fold_nbr=fold_nbr)

        # Evaluate on val set to get an estimate of performance
        scores = torch.sigmoid(model(val_dataset.features)) # suspect of this. Does it work with gpu? doesn't seem to throw an error
        aucs.append(auroc(scores, val_dataset.labels).item())

    mean_auc = np.mean(aucs)
    print(f'Finished run with seed {args.seed} - lr {config["lr"]} - bs {config["batch_size"]} - mean val auc: {mean_auc}')

    tune.report(auc=mean_auc)

    return mean_auc



def train(config, args, train_dataset=None, val_dataset=None, test_dataset=None, version=str(int(time())), fold_nbr=None):            
    
     # create logdir
    logdir = args.log_dir if args.grid_search else os.path.join(args.log_dir, args.dataset, args.model)
    os.makedirs(logdir, exist_ok=True)

    # create fold loaders and callbacks
    train_loader = DataLoader(train_dataset,
                              batch_size=config['batch_size'],
                              shuffle=True,
                              num_workers=args.num_workers,
                              pin_memory=True)

    #callbacks = [Logger(train_dataset, 'training', batch_size=config['batch_size'])]
    callbacks = []

    if val_dataset is not None:
        callbacks.append(Logger(val_dataset, 'validation', batch_size=args.eval_batch_size))
        callbacks.append(EarlyStopping(
            monitor='validation/micro_avg_auc',
            min_delta=0.00,
            patience=10,
            verbose=True,
            mode='max'
        ))
    
    if test_dataset is not None:
        callbacks.append(Logger(test_dataset, 'test', batch_size=args.eval_batch_size))
        
    # Select model and instantiate
    model = get_model(config, args, train_dataset)
        
    # create logger
    logger = TensorBoardLogger(
        save_dir='./',
        name=logdir,
        version=(f'version_{version}/seed_{args.seed}/lr_{config["lr"]}_bs_{config["batch_size"]}' if not args.grid_search else '')
                + (f'fold_{fold_nbr}' if fold_nbr is not None else '')
    )
    
    # Create a PyTorch Lightning trainer
    trainer = pl.Trainer(logger=logger,
                         checkpoint_callback=ModelCheckpoint(save_weights_only=True, dirpath=logger.log_dir),
                         gpus=1 if torch.cuda.is_available() else 0,
                         max_steps=args.train_steps + args.pretrain_steps,
                         callbacks=callbacks,
                         gradient_clip_val=1 if args.model=='DRO' else 0,
                         progress_bar_refresh_rate=1 if args.p_bar else 0,
                         weights_summary=None, # supress model summary
                         #profiler='simple',
                         # fast_dev_run=True # FOR DEBUGGING, SET TO FALSE FOR REAL TRAINING
                         )
    
    # Training
    fit_time = time()
    trainer.fit(model, train_loader)
    print(f'time to fit was {time()-fit_time}')

    return model



if __name__ == '__main__':
    
    # collect cmd line args
    parser = argparse.ArgumentParser()

    # Model settings
    parser.add_argument('--model', choices=['baseline', 'ARL', 'DRO', 'IPW'], required='True')
    parser.add_argument('--prim_hidden', default=[64, 32], help='Number of hidden units in primary network')
    parser.add_argument('--adv_hidden', default=[32], help='Number of hidden units in adversarial network')
    parser.add_argument('--eta', default=0.7, type=float, help='Threshold for single losses that contribute to learning objective')
    parser.add_argument('--k', default=2.0, type=float, help='Exponent to upweight the losses')

    # Single run settings
    parser.add_argument('--batch_size', default=256, type=int)
    parser.add_argument('--train_steps', default=5000, type=int)
    parser.add_argument('--prim_lr', default=0.1, type=float, help='Learning rate for primary network')
    #parser.add_argument('--adv_lr', default=0.1, type=float, help='Learning rate for adversarial network') # deprecated
    parser.add_argument('--seed', default=0, type=int)
    parser.add_argument('--seed_run', action='store_true', help='Whether this is part of a run with multiple seeds')
    parser.add_argument('--seed_run_version', default=0, type=int, help='Version of the run with multiple seeds')
    
    # More general train settings
    parser.add_argument('--pretrain_steps', default=250, type=int)
    parser.add_argument('--test_steps', default=5, type=int) # deprecated
    parser.add_argument('--opt', choices=['Adagrad'], default="Adagrad", help='Name of optimizer')
    parser.add_argument('--log_dir', default='training_logs', type=str)
    parser.add_argument('--p_bar', action='store_true', help='Whether to use progressbar')
    parser.add_argument('--num_folds', default=5, type=int, help='Number of crossvalidation folds')
    parser.add_argument('--no_grid_search', action='store_false', default=True, dest="grid_search", help='Whether to optimize batch size and lr via gridsearch')
    #parser.add_argument('--nbr_seeds', default=2, type=int, help='Number of independent training runs') # TODO: not implemented yet
    parser.add_argument('--eval_batch_size', default=512, type=int, help='batch size for AUC computation, should be as large as possible')
    parser.add_argument('--tf_mode', action='store_true', default=False, help='Use tensorflow rather than PyTorch defaults where possible. Only supports AdaGrad optimizer.')
    
    # Dataset settings
    parser.add_argument('--dataset', choices=['Adult', 'LSAC', 'COMPAS'], required='True')
    parser.add_argument('--num_workers', default=0, type=int, help='Number of workers that are used in dataloader')
    parser.add_argument('--disable_warnings', action='store_true', help='Whether to disable warnings about mean and std in the dataset')
    parser.add_argument('--sensitive_label', default=False, type=bool, help='If True, target label will be included in list of sensitive columns')

    # ray settings
    parser.add_argument('--num_cpus', default=1, type=int, help='Number of CPUs used for each trial')
    parser.add_argument('--num_gpus', default=0.25, type=float, help='Number of GPUs used for each trial')

    args = parser.parse_args()

    # run main loop
    main(args)
    
    <|MERGE_RESOLUTION|>--- conflicted
+++ resolved
@@ -117,11 +117,7 @@
     model = train(config, args, train_dataset=dataset, test_dataset=test_dataset)
     
     # compute final test scores
-<<<<<<< HEAD
-    auc_scores = get_all_auc_scores(model, test_dataset, dataset.minority)
-=======
     auc_scores = get_all_auc_scores(model, test_dataset, args.eval_batch_size)
->>>>>>> 9ca4f9b2
         
     # print results
     print(f'Results = {auc_scores}')
